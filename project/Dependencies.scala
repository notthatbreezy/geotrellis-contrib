--- conflicted
+++ resolved
@@ -19,9 +19,8 @@
 object Version {
   val geotrellis  = "2.1.0"
   val scala       = "2.11.12"
-  val circe       = "0.9.3"
   val hadoop      = "2.8.0"
-  val spark       = "2.3.0"
+  val spark       = "2.3.1"
   val gdal        = "2.3.0"
 }
 
@@ -40,42 +39,14 @@
   val logging             = "com.typesafe.scala-logging" %% "scala-logging"            % "3.9.0"
   val scalatest           = "org.scalatest"              %% "scalatest"                % "3.0.5"
   val scalactic           = "org.scalactic"              %% "scalactic"                % "3.0.5"
-<<<<<<< HEAD
-=======
-  val scalacheck          = "org.scalacheck"             %% "scalacheck"               % "1.14.0"
-  val jts                 = "com.vividsolutions"          %  "jts-core"                % "1.14.0"
-
-  val monocleCore         = "com.github.julien-truffaut" %% "monocle-core"             % Version.monocle
-  val monocleMacro        = "com.github.julien-truffaut" %% "monocle-macro"            % Version.monocle
-
-  val openCSV             = "com.opencsv"                 % "opencsv"                  % "3.9"
-
-  val spire               = "org.spire-math"             %% "spire"                    % Version.spire
-  val spireMacro          = "org.spire-math"             %% "spire-macros"             % Version.spire
-
-  val sprayJson           = "io.spray"                   %% "spray-json"               % Version.sprayJson
-
-  val apacheMath          = "org.apache.commons"          % "commons-math3"            % "3.6.1"
-
-  val chronoscala         = "jp.ne.opt"                  %% "chronoscala"              % "0.1.6"
-
-  val awsSdkS3            = "com.amazonaws"               % "aws-java-sdk-s3"          % "1.11.319"
 
   val catsCore            = "org.typelevel"              %% "cats-core"                % "1.4.0"
   val catsEffect          = "org.typelevel"              %% "cats-effect"              % "1.0.0"
-
   val fs2Core             = "co.fs2"                     %% "fs2-core"                 % "1.0.0"
   val fs2Io               = "co.fs2"                     %% "fs2-io"                   % "1.0.0"
->>>>>>> f5f32036
 
   val sparkCore           = "org.apache.spark"           %% "spark-core"               % Version.spark
   val sparkSQL            = "org.apache.spark"           %% "spark-sql"                % Version.spark
   val hadoopClient        = "org.apache.hadoop"           % "hadoop-client"            % Version.hadoop
-
-  val circeCore           = "io.circe"                   %% "circe-core"               % Version.circe
-  val circeGeneric        = "io.circe"                   %% "circe-generic"            % Version.circe
-  val circeGenericExtras  = "io.circe"                   %% "circe-generic-extras"     % Version.circe
-  val circeParser         = "io.circe"                   %% "circe-parser"             % Version.circe
-
   val gdal                = "org.gdal"                    % "gdal"                     % Version.gdal
 }