--- conflicted
+++ resolved
@@ -10,13 +10,11 @@
 - VLM: Created the `DataPath` type which the `RasterSource`s now take
 - VLM: Created an SPI interface for `RasterSource`
 
-<<<<<<< HEAD
 ### Fixed
 - VLM: Correct incomplete reads when using `MosaicRasterSource`
-=======
+
 ### Removed
 - Summary: Subproject removed. The polygonal summary prototype was moved to GeoTrellis core for the 3.0 release. See: https://github.com/locationtech/geotrellis/blob/master/docs/guide/rasters.rst#polygonal-summary
->>>>>>> fbce0973
 
 ## [3.15.0] - 2019-06-22
 ### Added
