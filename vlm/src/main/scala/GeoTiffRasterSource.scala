--- conflicted
+++ resolved
@@ -2,46 +2,15 @@
 
 import geotrellis.vector._
 import geotrellis.raster._
-import geotrellis.raster.reproject.{ReprojectRasterExtent, RasterRegionReproject, Reproject}
+import geotrellis.raster.reproject.{ReprojectRasterExtent, RasterRegionReproject}
 import geotrellis.raster.resample.{ResampleMethod, NearestNeighbor}
 import geotrellis.proj4._
 import geotrellis.raster.io.geotiff.MultibandGeoTiff
 import geotrellis.raster.io.geotiff.reader.GeoTiffReader
-import cats.effect.IO
 
-import java.net.URI
-import java.nio.file.Paths
-
-<<<<<<< HEAD
 case class GeoTiffRasterSource(uri: String) extends RasterSource {
   @transient private lazy val tiff: MultibandGeoTiff =
     GeoTiffReader.readMultiband(getByteReader(uri), streaming = true)
-=======
-import geotrellis.util.{FileRangeReader, RangeReader, StreamingByteReader}
-
-class GeoTiffRasterSource(val fileURI: String) extends RasterSource {
-
-  private def getByteReader(): StreamingByteReader = {
-    val javaURI = new URI(fileURI)
-    val rr =  javaURI.getScheme match {
-      case "file" | null =>
-        FileRangeReader(Paths.get(javaURI).toFile)
-
-      case "s3" => ???
-      //     val s3Uri = new AmazonS3URI(java.net.URLDecoder.decode(uri, "UTF-8"))
-      //     val s3Client = new AmazonS3Client(new AWSAmazonS3Client(new DefaultAWSCredentialsProviderChain))
-      //     S3RangeReader(s3Uri.getBucket, s3Uri.getKey, s3Client)
-
-      case scheme =>
-        throw new IllegalArgumentException(s"Unable to read scheme $scheme at $uri")
-    }
-    new StreamingByteReader(rr)
-  }
-
-  @transient private lazy val tiff: MultibandGeoTiff = GeoTiffReader.readMultiband(getByteReader, streaming = true)
-
-  def uri: URI = new URI(fileURI)
->>>>>>> d608e665
 
   def extent: Extent = tiff.extent
   def crs: CRS = tiff.crs
@@ -51,8 +20,8 @@
   def cellType: CellType = tiff.cellType
 
   def withCRS(targetCRS: CRS, resampleMethod: ResampleMethod = NearestNeighbor): GeoTiffRasterSource =
-    new GeoTiffRasterSource(fileURI) {
-      @transient private lazy val tiff: MultibandGeoTiff = GeoTiffReader.readMultiband(getByteReader, streaming = true)
+    new GeoTiffRasterSource(uri) {
+      @transient private lazy val tiff: MultibandGeoTiff = GeoTiffReader.readMultiband(getByteReader(uri), streaming = true)
 
       private val baseCols: Int = tiff.cols
       private val baseRows: Int = tiff.rows
@@ -110,19 +79,13 @@
       Raster(tile, rasterExtent.extentFor(gb, clamp = false))
     }
   }
-<<<<<<< HEAD
-=======
 }
 
 object GeoTiffRasterSource {
-  def apply(fileURI: String): GeoTiffRasterSource =
-    new GeoTiffRasterSource(fileURI)
-
   def apply(
-    fileURI: String,
+    uri: String,
     targetCRS: CRS,
     resampleMethod: ResampleMethod = NearestNeighbor
   ): GeoTiffRasterSource =
-    apply(fileURI).withCRS(targetCRS, resampleMethod)
->>>>>>> d608e665
+    GeoTiffRasterSource(uri).withCRS(targetCRS, resampleMethod)
 }